--- conflicted
+++ resolved
@@ -19,11 +19,8 @@
 
     /**
      * The data store instance.
-<<<<<<< HEAD
      *
      * @var \TheRealMkadmi\Citadel\DataStore\DataStore
-=======
->>>>>>> 2f3a9fac
      */
     protected DataStore $dataStore;
 
@@ -35,12 +32,8 @@
     /**
      * Create a new middleware instance.
      *
-<<<<<<< HEAD
      * @param array<IRequestAnalyzer> $analyzers
      * @param \TheRealMkadmi\Citadel\DataStore\DataStore $dataStore
-=======
-     * @param  array<IRequestAnalyzer>  $analyzers
->>>>>>> 2f3a9fac
      */
     public function __construct(array $analyzers, DataStore $dataStore)
     {
@@ -73,7 +66,6 @@
             'url' => $request->fullUrl(),
             'ip' => $request->ip(),
         ];
-<<<<<<< HEAD
         
         // Check if there's a failure score from previous requests that should be incorporated
         $failureScoreKey = Str::start("fw:{$trackingId}:failureScore", 
@@ -95,11 +87,6 @@
         
         // Process each applicable analyzer and collect scores
         foreach ($applicableAnalyzers as $analyzer) {
-=======
-
-        // Process each analyzer and collect scores
-        foreach ($this->analyzers as $analyzer) {
->>>>>>> 2f3a9fac
             $shortName = class_basename($analyzer);
 
             try {
@@ -123,15 +110,8 @@
 
                 // Early return if we're already above the threshold
                 if ($totalScore >= $this->threshold) {
-<<<<<<< HEAD
                     // The actual tracking of this blocked request is now handled in PostProtectRouteMiddleware
                     Log::warning(trans('citadel::logging.request_blocked'), array_merge($logContext, [
-=======
-                    // Track this blocked request
-                    $this->trackBlockedRequest($trackingId, $totalScore, $scoreBreakdown, $shortName);
-
-                    Log::warning('Citadel: Request blocked due to high suspect score', array_merge($logContext, [
->>>>>>> 2f3a9fac
                         'total_score' => $totalScore,
                         'threshold' => $this->threshold,
                         'breakdown' => $scoreBreakdown,
@@ -155,11 +135,7 @@
         }
 
         // Log the final score
-<<<<<<< HEAD
         Log::debug(trans('citadel::logging.final_score'), array_merge($logContext, [
-=======
-        Log::debug('Citadel: Final score for request', array_merge($logContext, [
->>>>>>> 2f3a9fac
             'total_score' => $totalScore,
             'threshold' => $this->threshold,
             'breakdown' => $scoreBreakdown,
@@ -167,42 +143,17 @@
         ]));
 
         // Allow the request to proceed if the score is below the threshold
-<<<<<<< HEAD
         return $next($request);
-=======
-        $response = $next($request);
-
-        // Update fail counters if the response indicates an error
-        if ($response->getStatusCode() >= 400 && $trackingId) {
-            $this->trackFailedResponse($trackingId, $response->getStatusCode());
-        }
-
-        return $response;
     }
-
+    
     /**
-     * Generate a cache key for analyzer results
-     */
-    protected function getCacheKey(string $tracking, string $analyzerName): string
-    {
-        return Str::start("analyzer:{$analyzerName}:{$tracking}",
-            config('citadel.cache.key_prefix', 'citadel:'));
->>>>>>> 2f3a9fac
-    }
-
-    /**
-<<<<<<< HEAD
      * Get analyzers applicable to the current request based on whether it has a body
      *
      * @param Request $request
      * @return array<IRequestAnalyzer>
-=======
-     * Track a blocked request in the data store
->>>>>>> 2f3a9fac
      */
     protected function getApplicableAnalyzers(Request $request): array
     {
-<<<<<<< HEAD
         return collect($this->analyzers)->filter(function ($analyzer) use ($request) {
             // Special handling for PayloadAnalyzer and SpamminessAnalyzer:
             // Only run them if the request has a body
@@ -221,74 +172,14 @@
             // Include all other analyzers
             return true;
         })->values()->all();
-=======
-        $blockedKey = Str::start("blocked:{$tracking}",
-            config('citadel.cache.key_prefix', 'citadel:'));
-
-        $ttl = config('citadel.cache.blocked_request_ttl', 86400);
-
-        // Store the blocked request details
-        $this->dataStore->setValue($blockedKey, [
-            'timestamp' => now()->timestamp,
-            'total_score' => $totalScore,
-            'breakdown' => $scoreBreakdown,
-            'terminated_by' => $terminatedBy,
-        ], $ttl);
-
-        // Increment blocked count for this tracking ID
-        $blockedCountKey = Str::start("blocked:count:{$tracking}",
-            config('citadel.cache.key_prefix', 'citadel:'));
-
-        if (! $this->dataStore->hasValue($blockedCountKey)) {
-            $this->dataStore->setValue($blockedCountKey, 1, $ttl);
-        } else {
-            $this->dataStore->increment($blockedCountKey);
-        }
->>>>>>> 2f3a9fac
     }
 
     /**
-<<<<<<< HEAD
      * Generate a cache key for analyzer results
-     *
-     * @param string $tracking
-     * @param string $analyzerName
-     * @return string
-=======
-     * Track a failed response in the data store
->>>>>>> 2f3a9fac
      */
     protected function getCacheKey(string $tracking, string $analyzerName): string
     {
-<<<<<<< HEAD
-        return Str::start("analyzer:{$analyzerName}:{$tracking}", 
+        return Str::start("analyzer:{$analyzerName}:{$tracking}",
             config('citadel.cache.key_prefix', 'citadel:'));
-=======
-        $failKey = Str::start("failed:{$tracking}",
-            config('citadel.cache.key_prefix', 'citadel:'));
-
-        $ttl = config('citadel.cache.failed_request_ttl', 86400);
-
-        // Store or update failed response tracking
-        if (! $this->dataStore->hasValue($failKey)) {
-            $this->dataStore->setValue($failKey, [
-                'count' => 1,
-                'codes' => [$statusCode => 1],
-                'first_failure' => now()->timestamp,
-                'last_failure' => now()->timestamp,
-            ], $ttl);
-        } else {
-            $failData = $this->dataStore->getValue($failKey);
-            $failData['count'] = ($failData['count'] ?? 0) + 1;
-
-            if (! isset($failData['codes'])) {
-                $failData['codes'] = [];
-            }
-
-            $failData['codes'][$statusCode] = ($failData['codes'][$statusCode] ?? 0) + 1;
-            $failData['last_failure'] = now()->timestamp;
-            $this->dataStore->setValue($failKey, $failData, $ttl);
-        }
->>>>>>> 2f3a9fac
     }
 }