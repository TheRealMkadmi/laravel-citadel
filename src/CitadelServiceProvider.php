--- conflicted
+++ resolved
@@ -50,12 +50,6 @@
      * Middleware group names
      */
     private const MIDDLEWARE_GROUP_PROTECT = 'citadel-protect';
-<<<<<<< HEAD
-=======
-
-    private const MIDDLEWARE_GROUP_PASSIVE = 'citadel-passive';
-
->>>>>>> 4e353b6d
     private const MIDDLEWARE_GROUP_ACTIVE = 'citadel-active';
 
     private const MIDDLEWARE_ALIAS_API_AUTH = 'citadel-api-auth';
@@ -105,16 +99,7 @@
 
         // Register middleware
         $router = $this->app->make(Router::class);
-<<<<<<< HEAD
         
-=======
-
-        // Register the passive middleware group (monitoring only, no blocking)
-        $router->middlewareGroup(self::MIDDLEWARE_GROUP_PASSIVE, [
-            PostProtectRouteMiddleware::class,
-        ]);
-
->>>>>>> 4e353b6d
         // Register the active middleware group (full protection)
         $router->middlewareGroup(self::MIDDLEWARE_GROUP_ACTIVE, [
             ProtectRouteMiddleware::class,
