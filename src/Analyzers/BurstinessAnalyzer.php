--- conflicted
+++ resolved
@@ -15,20 +15,12 @@
     private const KEY_PREFIX = 'burst';
     protected bool $scansPayload = false;
     protected bool $active = false;
-<<<<<<< HEAD
-=======
-
-    /**
-     * Local cache for config values to avoid repeated lookups
-     */
->>>>>>> 071f8f32
     protected array $configCache = [];
 
     public function __construct(DataStore $dataStore)
     {
         parent::__construct($dataStore);
         $this->enabled = config('citadel.burstiness.enable_burstiness_analyzer', true);
-<<<<<<< HEAD
         $this->cacheTtl = config('citadel.cache.burst_analysis_ttl', 3600);
         $this->loadConfigValues();
     }
@@ -55,41 +47,6 @@
             'excessMultiplier' => (float)config('citadel.burstiness.excess_multiplier', 2),
             'ttlBufferMultiplier' => (int)config('citadel.burstiness.ttl_buffer_multiplier', 2),
             'minSamplesForPatternDetection' => (int)config('citadel.burstiness.min_samples_for_pattern', 3),
-=======
-        $this->cacheTtl = config(CitadelConfig::KEY_CACHE.'.burst_analysis_ttl', 3600);
-
-        // Pre-load frequently used configuration values
-        $this->loadConfigValues();
-    }
-
-    /**
-     * Load commonly used configuration values to reduce lookups
-     */
-    protected function loadConfigValues(): void
-    {
-        $this->configCache = [
-            'windowSize' => (int) Config::get(CitadelConfig::KEY_BURSTINESS.'.window_size', 60000),
-            'minInterval' => (int) Config::get(CitadelConfig::KEY_BURSTINESS.'.min_interval', 5000),
-            'maxRequestsPerWindow' => (int) Config::get(CitadelConfig::KEY_BURSTINESS.'.max_requests_per_window', 5),
-            'excessRequestScore' => (float) Config::get(CitadelConfig::KEY_BURSTINESS.'.excess_request_score', 10),
-            'burstPenaltyScore' => (float) Config::get(CitadelConfig::KEY_BURSTINESS.'.burst_penalty_score', 20),
-            'maxFrequencyScore' => (float) Config::get(CitadelConfig::KEY_BURSTINESS.'.max_frequency_score', 100),
-            'veryRegularThreshold' => (float) Config::get('citadel.burstiness.very_regular_threshold', 0.1),
-            'somewhatRegularThreshold' => (float) Config::get('citadel.burstiness.somewhat_regular_threshold', 0.25),
-            'veryRegularScore' => (float) Config::get('citadel.burstiness.very_regular_score', 30),
-            'somewhatRegularScore' => (float) Config::get('citadel.burstiness.somewhat_regular_score', 15),
-            'patternMultiplier' => (float) Config::get('citadel.burstiness.pattern_multiplier', 5),
-            'maxPatternScore' => (float) Config::get('citadel.burstiness.max_pattern_score', 20),
-            'minSamplesForPatternDetection' => (int) Config::get('citadel.burstiness.min_samples_for_pattern', 3),
-            'patternHistorySize' => (int) Config::get('citadel.burstiness.pattern_history_size', 5),
-            'historyTtlMultiplier' => (int) Config::get('citadel.burstiness.history_ttl_multiplier', 6),
-            'minViolationsForPenalty' => (int) Config::get('citadel.burstiness.min_violations_for_penalty', 1),
-            'maxViolationScore' => (float) Config::get('citadel.burstiness.max_violation_score', 50),
-            'severeExcessThreshold' => (int) Config::get('citadel.burstiness.severe_excess_threshold', 10),
-            'maxExcessScore' => (float) Config::get('citadel.burstiness.max_excess_score', 30),
-            'excessMultiplier' => (float) Config::get('citadel.burstiness.excess_multiplier', 2),
-            'ttlBufferMultiplier' => (int) Config::get('citadel.burstiness.ttl_buffer_multiplier', 2),
->>>>>>> 071f8f32
         ];
     }
 
@@ -104,19 +61,9 @@
             return 0.0;
         }
 
-<<<<<<< HEAD
         $cacheKey = "burstiness:{$fingerprint}";
         if (($cachedScore = $this->dataStore->getValue($cacheKey)) !== null) {
             return (float)$cachedScore;
-=======
-        // Generate a cache key for this fingerprint's analysis
-        $cacheKey = "burstiness:{$fingerprint}";
-
-        // Check if we have a cached score to avoid redundant calculations
-        $cachedScore = $this->dataStore->getValue($cacheKey);
-        if ($cachedScore !== null) {
-            return (float) $cachedScore;
->>>>>>> 071f8f32
         }
 
         $now = $this->getCurrentTimeInMilliseconds();
@@ -153,12 +100,7 @@
                 $score += $this->configCache['burstPenaltyScore'];
             }
 
-<<<<<<< HEAD
             // Pattern analysis
-=======
-            // ===== PATTERN ANALYSIS =====
-            // Check for regularity in request timing that might indicate automation
->>>>>>> 071f8f32
             if (count($recentTimestamps) >= $this->configCache['minSamplesForPatternDetection']) {
                 $score += $this->analyzeRequestPatterns($recentTimestamps, $patternKey, $this->configCache['windowSize']);
             }
@@ -169,16 +111,7 @@
 
         // Historical penalties
         $historyScore = $this->getHistoricalScore($historyKey);
-<<<<<<< HEAD
         $totalScore = min($score + $historyScore, $this->configCache['maxFrequencyScore']);
-=======
-        $score += $historyScore;
-
-        // Cache the analysis result to avoid recalculating too frequently
-        // Use a short TTL since bursts detection is time-sensitive
-        $shortCacheTtl = min(60, $this->cacheTtl); // Maximum 1 minute or shorter
-        $this->dataStore->setValue($cacheKey, $score, $shortCacheTtl);
->>>>>>> 071f8f32
 
         $this->dataStore->setValue($cacheKey, $totalScore, min(60, $this->cacheTtl));
         return (float)$totalScore;
@@ -190,34 +123,18 @@
             return false;
         }
 
-<<<<<<< HEAD
         $numericTimestamps = array_map('intval', $timestamps);
         sort($numericTimestamps);
 
         $burstCount = 0;
         foreach (array_slice($numericTimestamps, 1) as $i => $timestamp) {
             if (($timestamp - $numericTimestamps[$i]) < $minInterval) {
-=======
-        // Convert string timestamps to integers and sort
-        $numericTimestamps = array_map('intval', $timestamps);
-        sort($numericTimestamps);
-
-        // Calculate intervals between consecutive requests and check if any are below threshold
-        // Using a more efficient direct approach instead of collections
-        $burstCount = 0;
-        for ($i = 1; $i < count($numericTimestamps); $i++) {
-            if (($numericTimestamps[$i] - $numericTimestamps[$i - 1]) < $minInterval) {
->>>>>>> 071f8f32
                 $burstCount++;
                 if ($burstCount >= 2) {
                     return true;
                 }
             }
         }
-<<<<<<< HEAD
-=======
-
->>>>>>> 071f8f32
         return false;
     }
 
@@ -231,7 +148,6 @@
             $intervals[] = $timestamp - $numericTimestamps[$i];
         }
 
-<<<<<<< HEAD
         if (count($intervals) >= 2) {
             $mean = array_sum($intervals) / count($intervals);
             $variance = array_sum(array_map(fn($x) => ($x - $mean) ** 2, $intervals)) / count($intervals);
@@ -253,102 +169,6 @@
             }
             if ($avgCV < $this->configCache['somewhatRegularThreshold']) {
                 return $this->configCache['somewhatRegularScore'];
-=======
-        // Check for regularity in intervals (standard deviation approach)
-        $intervalCount = count($intervals);
-        if ($intervalCount >= 2) {
-            // Calculate mean interval - use array_sum directly for performance
-            $meanInterval = array_sum($intervals) / $intervalCount;
-
-            // Prevent division by zero
-            if ($meanInterval <= 0) {
-                $meanInterval = 1; // Avoid division by zero
-            }
-
-            // Calculate variance with optimized approach
-            $variance = 0;
-            foreach ($intervals as $interval) {
-                $variance += ($interval - $meanInterval) ** 2;
-            }
-            $variance /= $intervalCount;
-
-            // Calculate coefficient of variation (CV)
-            // CV = (standard deviation / mean) - lower value indicates more regularity
-            $stdDev = sqrt($variance);
-            $cv = $stdDev / $meanInterval; // Division by zero prevented above
-
-            // Retrieve existing pattern data or create new
-            $patternData = $this->dataStore->getValue($patternKey) ?? [
-                'cv_history' => [],
-                'mean_interval' => 0,
-                'detection_count' => 0,
-                'last_updated' => 0,
-            ];
-
-            // Only update if it's a new request (checking timestamp can help avoid redundant processing)
-            $currentTime = time();
-            if ($currentTime > ($patternData['last_updated'] + 1)) {
-                // Update pattern history
-                $patternData['cv_history'][] = $cv;
-                $maxHistorySize = $this->configCache['patternHistorySize'];
-                if (count($patternData['cv_history']) > $maxHistorySize) {
-                    array_shift($patternData['cv_history']);
-                }
-                $patternData['mean_interval'] = $meanInterval;
-                $patternData['last_updated'] = $currentTime;
-
-                // Detect if CV is consistently low (suggests regular pattern)
-                // Reuse variable names for memory efficiency
-                $cvCount = count($patternData['cv_history']);
-
-                // Ensure we have data to work with
-                if ($cvCount > 0) {
-                    $avgCV = array_sum($patternData['cv_history']) / $cvCount;
-
-                    // Score based on coefficient of variation thresholds
-                    $patternScore = 0;
-
-                    // Use cached config values for better performance
-                    if ($avgCV < $this->configCache['veryRegularThreshold']) {
-                        // Very regular pattern - likely a bot
-                        $patternData['detection_count']++;
-                        $patternScore = $this->configCache['veryRegularScore'];
-                    } elseif ($avgCV < $this->configCache['somewhatRegularThreshold']) {
-                        // Somewhat regular pattern - suspicious
-                        $patternData['detection_count']++;
-                        $patternScore = $this->configCache['somewhatRegularScore'];
-                    } else {
-                        // Irregular pattern - likely human
-                        $patternData['detection_count'] = max(0, $patternData['detection_count'] - 1);
-                    }
-
-                    // Additional score for repeated pattern detections
-                    $patternScore += min(
-                        $this->configCache['maxPatternScore'],
-                        $patternData['detection_count'] * $this->configCache['patternMultiplier']
-                    );
-
-                    // Save updated pattern data
-                    $this->dataStore->setValue($patternKey, $patternData, $ttl);
-
-                    return (float) $patternScore;
-                }
-            }
-
-            // Calculate pattern score based on existing data
-            if (! empty($patternData['cv_history'])) {
-                $avgCV = array_sum($patternData['cv_history']) / count($patternData['cv_history']);
-
-                if ($avgCV < $this->configCache['veryRegularThreshold']) {
-                    return $this->configCache['veryRegularScore'] +
-                           min($this->configCache['maxPatternScore'],
-                               $patternData['detection_count'] * $this->configCache['patternMultiplier']);
-                } elseif ($avgCV < $this->configCache['somewhatRegularThreshold']) {
-                    return $this->configCache['somewhatRegularScore'] +
-                           min($this->configCache['maxPatternScore'],
-                               $patternData['detection_count'] * $this->configCache['patternMultiplier']);
-                }
->>>>>>> 071f8f32
             }
         }
         return 0.0;
@@ -360,7 +180,6 @@
             'last_violation' => 0,
             'violation_count' => 0,
             'max_excess' => 0,
-<<<<<<< HEAD
             'total_excess' => 0
         ];
 
@@ -373,26 +192,6 @@
             $history,
             (int)($ttl / 1000 * $this->configCache['historyTtlMultiplier'])
         );
-=======
-            'total_excess' => 0,
-        ];
-
-        // Update history data if this is truly a new violation (not the same second)
-        if ($timestamp > $history['last_violation'] + 1000) {
-            // Update history data
-            $history['last_violation'] = $timestamp;
-            $history['violation_count']++;
-            $history['max_excess'] = max($history['max_excess'], $excess);
-            $history['total_excess'] += $excess;
-
-            // Store with a longer TTL to track persistent offenders
-            $this->dataStore->setValue(
-                $historyKey,
-                $history,
-                $ttl * $this->configCache['historyTtlMultiplier']
-            );
-        }
->>>>>>> 071f8f32
     }
 
     protected function getHistoricalScore(string $historyKey): float
@@ -400,29 +199,12 @@
         $history = $this->dataStore->getValue($historyKey);
         if (!$history) return 0;
 
-<<<<<<< HEAD
         $score = 0;
         if ($history['violation_count'] >= $this->configCache['minViolationsForPenalty']) {
             $score += min(
                 $this->configCache['maxViolationScore'],
                 pow($history['violation_count'], 1.5)
             );
-=======
-        // No history found
-        if (! $history) {
-            return 0;
-        }
-
-        $historyScore = 0;
-
-        // Add penalty based on violation frequency
-        $minViolationsForPenalty = $this->configCache['minViolationsForPenalty'];
-        $maxViolationScore = $this->configCache['maxViolationScore'];
-
-        if ($history['violation_count'] > $minViolationsForPenalty) {
-            // Progressive penalty for repeat offenders using cached config
-            $historyScore += min($maxViolationScore, pow($history['violation_count'], 1.5));
->>>>>>> 071f8f32
         }
 
         if ($history['max_excess'] > $this->configCache['severeExcessThreshold']) {
